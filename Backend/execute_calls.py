--- conflicted
+++ resolved
@@ -1,6 +1,6 @@
-#from ML_models.lstm import LSTMModel
-#from ML_models.isolation_forest import IsolationForest
-#from Database.db_interface import DBInterface
+from ML_models.lstm import LSTMModel
+from ML_models.isolation_forest import IsolationForest
+from Database.db_interface import DBInterface
 import pandas as pd
 import os
 
@@ -16,18 +16,6 @@
     #Creating an instance of the model
     match model:
         case "lstm":
-<<<<<<< HEAD
-            #lstm_instance = LSTMModel()
-            #detection_df = lstm_instance.run(df)
-            #anomalies = lstm_instance.detect(detection_df)
-            pass
-        
-        case "isolation_forest":
-            #if_instance = IsolationForest()
-            #detection_df = if_instance.run(df)
-            #anomalies = if_instance.detect(detection_df)
-            pass
-=======
             lstm_instance = LSTMModel()
             lstm_instance.run(feature_df)
             anomalies = lstm_instance.detect(feature_df)
@@ -40,7 +28,6 @@
             anomalies = if_instance.detect(feature_df)
             df["is_anoamaly"] = anomalies
             return df
->>>>>>> 77a8f8be
         
         case _:
             raise Exception("Model not found")
