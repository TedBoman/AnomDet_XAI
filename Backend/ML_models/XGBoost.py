--- conflicted
+++ resolved
@@ -43,11 +43,8 @@
             scale_pos_weight (float): Controls balance of positive/negative weights (calculated in run).
             ... other XGBClassifier parameters ...
         """
-<<<<<<< HEAD
+
         # --- Model type is now XGBClassifier ---
-=======
-        
->>>>>>> d12f12f1
         self.model: Optional[xgb.XGBClassifier] = None # Stores the BASE XGBoost model
         self.scaler: Optional[MinMaxScaler] = None
         self.input_type: Optional[str] = None
