import numpy as np
import pandas as pd
from sklearn.tree import DecisionTreeClassifier
from sklearn.preprocessing import MinMaxScaler
from sklearn.impute import SimpleImputer 
from ML_models import model_interface 
from typing import List, Optional, Tuple, Union
import warnings

class DecisionTreeModel(model_interface.ModelInterface):
    """
    Supervised Decision Tree classification model for anomaly detection using labeled data.

    Handles input as:
    1.  Pandas DataFrame: Converts features directly to a 2D NumPy array. NO LAGGING.
    2.  3D NumPy array (X) and 1D NumPy array (y): Assumes X has shape
        (samples, sequence_length, features). Flattens the last two dimensions.

    Includes internal scaling (MinMaxScaler) and imputation (SimpleImputer) 
    to handle potential NaN values before feeding data to the Decision Tree.
    
    Trains a DecisionTreeClassifier to predict the anomaly label.
    Handles class imbalance using the 'class_weight' parameter.
    Provides compatibility with SHAP/LIME via the `predict_proba_xai` method.
    """

<<<<<<< HEAD
    def __init__(self, 
                 criterion='gini', 
                 max_depth=10000,         # Whatever you do, do not set to "none"
                 min_samples_split=2, 
                 min_samples_leaf=1, 
                 random_state=42, 
                 class_weight='balanced', # Default to balanced for anomaly detection
                 imputer_strategy='mean', # Strategy for NaN imputation
                 **kwargs):
=======
    def __init__(self, *kwargs):
>>>>>>> e555cd39
        """
        Initializes the Decision Tree classifier model.

        Args:
            criterion (str): Function to measure the quality of a split.
            max_depth (int, optional): Maximum depth of the tree.
            min_samples_split (int): Minimum number of samples required to split an internal node.
            min_samples_leaf (int): Minimum number of samples required to be at a leaf node.
            random_state (int): Controls the randomness of the estimator.
            class_weight (dict, 'balanced', optional): Weights associated with classes.
            imputer_strategy (str): Strategy for SimpleImputer ('mean', 'median', 'most_frequent', 'constant').
            **kwargs: Additional parameters passed to DecisionTreeClassifier.
        """
        self.model: Optional[DecisionTreeClassifier] = None
        self.scaler: Optional[MinMaxScaler] = None
        self.imputer: Optional[SimpleImputer] = None
        self.input_type: Optional[str] = None
        self.processed_feature_names: Optional[List[str]] = None
        self.sequence_length: Optional[int] = None
        self.n_original_features: Optional[int] = None
        self.label_col: Optional[str] = None

        # --- Extract parameters from kwargs with defaults ---
        # Core Decision Tree parameters
        criterion = kwargs.get('criterion', 'gini')
        max_depth = kwargs.get('max_depth', None) # Default changed to None
        min_samples_split = kwargs.get('min_samples_split', 2)
        min_samples_leaf = kwargs.get('min_samples_leaf', 1)
        random_state = kwargs.get('random_state', 42)
        class_weight = kwargs.get('class_weight', 'balanced')

        # Imputer strategy
        self._imputer_strategy = kwargs.get('imputer_strategy', 'mean')

        # Store all parameters passed to the underlying model
        self.model_params = {
            'criterion': criterion,
            'max_depth': max_depth,
            'min_samples_split': min_samples_split,
            'min_samples_leaf': min_samples_leaf,
            'class_weight': class_weight,
            'random_state': random_state,
        }
        # Add any other kwargs intended for DecisionTreeClassifier
        allowed_dt_params = set(DecisionTreeClassifier().get_params().keys())
        extra_dt_params = {k: v for k, v in kwargs.items() if k in allowed_dt_params and k not in self.model_params}
        self.model_params.update(extra_dt_params)

        if self.model_params.get('class_weight') is None:
            warnings.warn("class_weight was None, setting to 'balanced' by default.", UserWarning)
            self.model_params['class_weight'] = 'balanced'

        print(f"DecisionTreeModel Initialized with params: {self.model_params}, Imputer Strategy: {self._imputer_strategy}")

    def _prepare_data_for_model(
        self, X: Union[pd.DataFrame, np.ndarray],
        y: Optional[Union[pd.Series, np.ndarray]] = None,
        label_col: Optional[str] = None, 
        is_training: bool = True
    ) -> Tuple[np.ndarray, Optional[np.ndarray], List[str]]:
        """
        Internal helper to preprocess data: reshape (if NumPy), scale, and impute NaNs.

        Returns:
        - X_processed_imputed: Processed, scaled, and imputed features (2D NumPy array).
        - y_aligned: Aligned labels (1D NumPy array, only if y is provided & is_training).
        - feature_names: List of feature names for the columns in X_processed_imputed.
        """
        X_processed_scaled = None
        y_aligned = None
        current_feature_names = None
        
        # --- Stage 1: Reshape (if needed) and get initial features/labels ---
        if isinstance(X, pd.DataFrame):
            if is_training:
                if self.input_type is None: self.input_type = 'dataframe'
                elif self.input_type != 'dataframe': raise RuntimeError("Model already trained with different input type.")
                self.sequence_length = 1 

                if label_col is None or label_col not in X.columns:
                    raise ValueError(f"Label column '{label_col}' not found for DataFrame training.")
                self.label_col = label_col
                original_feature_names = X.columns.drop(label_col).tolist()
                if not original_feature_names: raise ValueError("No feature columns found in DataFrame.")
                
                if self.n_original_features is None: self.n_original_features = len(original_feature_names)
                elif self.n_original_features != len(original_feature_names): raise ValueError("Feature count mismatch during training.")
                
                if self.processed_feature_names is None: self.processed_feature_names = original_feature_names
                elif self.processed_feature_names != original_feature_names: raise ValueError("Feature names mismatch during training.")

                current_feature_names = self.processed_feature_names
                X_features_np = X[current_feature_names].to_numpy()
                y_aligned = X[self.label_col].to_numpy()

                if X_features_np.shape[0] == 0: raise ValueError("No data rows found in DataFrame features.")

            else: # Detection/Scoring for DataFrame
                if self.input_type != 'dataframe' or self.scaler is None or self.imputer is None or self.processed_feature_names is None or self.n_original_features is None:
                    raise RuntimeError("Model was not trained on DataFrame or is not ready.")
                
                missing_cols = set(self.processed_feature_names) - set(X.columns)
                if missing_cols: raise ValueError(f"Detection DataFrame missing required columns: {missing_cols}")

                current_feature_names = self.processed_feature_names
                X_features_np = X[current_feature_names].to_numpy()

                if X_features_np.shape[0] == 0:
                    warnings.warn("No data rows provided for detection/scoring.", RuntimeWarning)
                    return np.empty((0, self.n_original_features)), None, current_feature_names

        elif isinstance(X, np.ndarray):
            if X.ndim != 3: raise ValueError(f"NumPy array input must be 3D (samples, seq_len, features), got {X.ndim}D.")
            n_samples, seq_len, n_feat = X.shape

            if is_training:
                if self.input_type is None: self.input_type = 'numpy'
                elif self.input_type != 'numpy': raise RuntimeError("Model already trained with different input type.")
                
                if self.sequence_length is None: self.sequence_length = seq_len
                elif self.sequence_length != seq_len: raise ValueError("Sequence length mismatch during training.")
                
                if self.n_original_features is None: self.n_original_features = n_feat
                elif self.n_original_features != n_feat: raise ValueError("Feature count mismatch during training.")

                if y is None: raise ValueError("Labels 'y' are required for NumPy array training.")
                if not isinstance(y, np.ndarray) or y.ndim != 1 or len(y) != n_samples:
                    raise ValueError("Invalid 'y' array provided for NumPy training.")
                y_aligned = y

                n_flattened_features = seq_len * n_feat
                X_features_np = X.reshape(n_samples, n_flattened_features)
                
                if self.processed_feature_names is None:
                    self.processed_feature_names = [f"feature_{i}_step_{j}" for j in range(seq_len) for i in range(n_feat)]
                    if len(self.processed_feature_names) != n_flattened_features: # Fallback
                        self.processed_feature_names = [f"flat_feature_{k}" for k in range(n_flattened_features)]
                elif len(self.processed_feature_names) != n_flattened_features:
                    raise ValueError("Flattened feature name count mismatch during training.")
                current_feature_names = self.processed_feature_names

            else: # Detection/Scoring for NumPy
                if seq_len != self.sequence_length: raise ValueError(f"Input sequence length {seq_len} != train sequence length {self.sequence_length}.")
                if n_feat != self.n_original_features: raise ValueError(f"Input feature count {n_feat} != train feature count {self.n_original_features}.")

                current_feature_names = self.processed_feature_names
                if n_samples == 0:
                    warnings.warn("No samples provided for NumPy detection/scoring.", RuntimeWarning)
                    return np.empty((0, len(current_feature_names))), None, current_feature_names

                X_features_np = X.reshape(n_samples, seq_len * n_feat)
        else:
            raise TypeError("Input 'X' must be a pandas DataFrame or a 3D NumPy array.")

        # --- Stage 2: Scaling ---
        if is_training:
            self.scaler = MinMaxScaler()
            X_processed_scaled = self.scaler.fit_transform(X_features_np)
        else:
            if self.scaler is None: raise RuntimeError("Scaler not fitted.")
            X_processed_scaled = self.scaler.transform(X_features_np)
        
        # --- Stage 3: Imputation ---
        if is_training:
            self.imputer = SimpleImputer(strategy=self._imputer_strategy)
            X_processed_imputed = self.imputer.fit_transform(X_processed_scaled)
        else:
            if self.imputer is None: raise RuntimeError("Imputer not fitted.")
            X_processed_imputed = self.imputer.transform(X_processed_scaled)
            
        # Check for remaining NaNs after imputation (should ideally be zero)
        if np.isnan(X_processed_imputed).any():
             warnings.warn("NaN values detected *after* imputation. Check input data or imputer strategy.", RuntimeWarning)
             # Optionally, apply nan_to_num as a final fallback, though fixing the root cause is better
             # X_processed_imputed = np.nan_to_num(X_processed_imputed, nan=0.0) 

        return X_processed_imputed, y_aligned, current_feature_names


    def run(self, X: Union[pd.DataFrame, np.ndarray], y: Optional[np.ndarray] = None, label_col: str = 'label'):
        """
        Trains the Decision Tree classifier after preparing the data (scaling, imputation).

        Args:
            X: Input data (DataFrame or 3D NumPy).
            y: Target labels (required if X is NumPy array). Ignored if X is DataFrame.
            label_col: Name of the target label column (used if X is DataFrame).
        """
        # print(f"Running training for DecisionTreeModel (Input type: {'DataFrame' if isinstance(X, pd.DataFrame) else 'NumPy'})...")
        
        # Prepare data (scaling and imputation happens inside)
        X_processed_imputed, y_aligned, _ = self._prepare_data_for_model(
            X, y=y, label_col=label_col, is_training=True
        )

        if X_processed_imputed.shape[0] == 0:
            warnings.warn("No data available for training after preprocessing.", RuntimeWarning)
            self.model = None
            return

        # Check labels after alignment
        n_neg = np.sum(y_aligned == 0); n_pos = np.sum(y_aligned == 1)
        if n_pos == 0: warnings.warn(f"No positive samples ({self.label_col or 'label'}=1) found in training data.", RuntimeWarning)
        if n_neg == 0: warnings.warn(f"No negative samples ({self.label_col or 'label'}=0) found in training data.", RuntimeWarning)
        
        # Training the Classifier
        # print(f"Training DecisionTreeClassifier with {X_processed_imputed.shape[0]} samples, {X_processed_imputed.shape[1]} features...")
        # print(f"Using model parameters: {self.model_params}")
        self.model = DecisionTreeClassifier(**self.model_params)

        try:
            self.model.fit(X_processed_imputed, y_aligned)
        except Exception as e:
            raise RuntimeError(f"Decision Tree fitting failed: {e}") from e
            
        # print("Model training complete.")
        # if hasattr(self.model, 'classes_'): print(f"Model trained with classes: {self.model.classes_}")


    def get_anomaly_score(self, detection_data: Union[pd.DataFrame, np.ndarray]) -> np.ndarray:
        """
        Calculates anomaly scores (probability of class 1) for new data.
        Handles scaling and imputation internally.

        Args:
            detection_data: Input data (DataFrame or 3D NumPy).

        Returns:
            np.ndarray: 1D float array of anomaly scores (probability of class 1), 
                        matching input length. Contains NaN where prediction failed or for empty input.
        """
        if self.model is None or self.scaler is None or self.imputer is None or self.input_type is None or self.processed_feature_names is None:
            raise RuntimeError("Model is not trained or ready for scoring.")

        n_input_samples = len(detection_data) if isinstance(detection_data, pd.DataFrame) else detection_data.shape[0]
        # Initialize scores with NaN, matching original input length
        final_scores = np.full(n_input_samples, np.nan, dtype=float)
        
        if n_input_samples == 0: 
            return final_scores # Return array of NaNs

        try:
            # Prepare data (scaling and imputation happens inside)
            X_processed_imputed, _, _ = self._prepare_data_for_model(
                detection_data, is_training=False, label_col=self.label_col 
            )

            if X_processed_imputed.shape[0] == 0:
                warnings.warn("No processable data found for scoring after preparation.", RuntimeWarning)
                return final_scores # Return array of NaNs

            # Predict Probabilities
            probabilities = self.model.predict_proba(X_processed_imputed)
            
            # Find the index corresponding to the positive class (1)
            if hasattr(self.model, 'classes_'):
                positive_class_index = np.where(self.model.classes_ == 1)[0]
                if len(positive_class_index) > 0:
                    class_index_to_use = positive_class_index[0]
                    anomaly_scores = probabilities[:, class_index_to_use]
                else: 
                    warnings.warn("Positive class (1) not found in model classes during scoring. Returning probability of first class.", RuntimeWarning)
                    class_index_to_use = 0 
                    anomaly_scores = probabilities[:, class_index_to_use] if probabilities.shape[1] > 0 else np.zeros(probabilities.shape[0])
            else:
                warnings.warn("Model classes_ attribute not found. Assuming class 1 is the second column for probabilities.", RuntimeWarning)
                if probabilities.shape[1] < 2:
                     raise RuntimeError("Cannot determine anomaly score: predict_proba returned fewer than 2 columns and classes_ attribute is missing.")
                anomaly_scores = probabilities[:, 1] # Fallback assumption

            # Assign scores - length should match processed data length
            if len(anomaly_scores) == X_processed_imputed.shape[0]:
                 # If processed length matches input length (usual case unless input was empty)
                 if len(anomaly_scores) == n_input_samples:
                     final_scores = anomaly_scores
                 else: # Should only happen if X_processed_imputed became empty when n_input_samples > 0
                      len_to_copy = min(len(anomaly_scores), n_input_samples) 
                      final_scores[:len_to_copy] = anomaly_scores[:len_to_copy]
            else:
                 # This indicates an unexpected internal mismatch, pad just in case
                 warnings.warn(f"Internal mismatch: Score length ({len(anomaly_scores)}) != processed data length ({X_processed_imputed.shape[0]}). Padding.", RuntimeWarning)
                 len_to_copy = min(len(anomaly_scores), n_input_samples) 
                 final_scores[:len_to_copy] = anomaly_scores[:len_to_copy]

        except Exception as e:
            warnings.warn(f"Anomaly score calculation failed: {e}. Returning NaNs for affected samples.", RuntimeWarning)
            # final_scores is already initialized with NaNs, so we just return it
            
        return final_scores


    def detect(self, detection_data: Union[pd.DataFrame, np.ndarray]) -> np.ndarray:
        """
        Detects anomalies (predicts class 1) in new data.
        Handles scaling and imputation internally.

        Args:
            detection_data: Input data (DataFrame or 3D NumPy).

        Returns:
            np.ndarray: 1D bool array indicating anomalies (True for class 1), 
                        matching input length. False where prediction failed or for empty input.
        """
        if self.model is None or self.scaler is None or self.imputer is None or self.input_type is None or self.processed_feature_names is None:
            raise RuntimeError("Model is not trained or ready for detection.")

        n_input_samples = len(detection_data) if isinstance(detection_data, pd.DataFrame) else detection_data.shape[0]
        # Initialize detections with False, matching original input length
        final_anomalies = np.zeros(n_input_samples, dtype=bool)

        if n_input_samples == 0: 
            return final_anomalies # Return array of False

        try:
            # Prepare data (scaling and imputation happens inside)
            X_processed_imputed, _, _ = self._prepare_data_for_model(
                detection_data, is_training=False, label_col=self.label_col
            )

            if X_processed_imputed.shape[0] == 0:
                warnings.warn("No processable data found for detection after preparation.", RuntimeWarning)
                return final_anomalies # Return array of False

            # Prediction
            predictions = self.model.predict(X_processed_imputed)
            anomalies = (predictions == 1)

            # Assign results - length should match processed data length
            if len(anomalies) == X_processed_imputed.shape[0]:
                # If processed length matches input length (usual case unless input was empty)
                if len(anomalies) == n_input_samples:
                    final_anomalies = anomalies
                else: # Should only happen if X_processed_imputed became empty when n_input_samples > 0
                    len_to_copy = min(len(anomalies), n_input_samples)
                    final_anomalies[:len_to_copy] = anomalies[:len_to_copy]
            else:
                # This indicates an unexpected internal mismatch, pad just in case
                 warnings.warn(f"Internal mismatch: Detection length ({len(anomalies)}) != processed data length ({X_processed_imputed.shape[0]}). Padding.", RuntimeWarning)
                 len_to_copy = min(len(anomalies), n_input_samples) 
                 final_anomalies[:len_to_copy] = anomalies[:len_to_copy]
                 
        except Exception as e:
            warnings.warn(f"Anomaly detection failed: {e}. Returning False for affected samples.", RuntimeWarning)
            # final_anomalies is already initialized with False

        # num_anomalies = final_anomalies.sum()
        # print(f"Detection complete. Found {num_anomalies} anomalies.")
        return final_anomalies


    # --- METHOD FOR XAI (SHAP/LIME) ---
    def predict_proba(self, X_xai: np.ndarray) -> np.ndarray:
        """
        Prediction function for XAI methods (SHAP/LIME).
        Accepts input in the *original* format expected during training and
        performs internal scaling and imputation.

        Args:
            X_xai: Input data in the original format.
                - If trained on DataFrame: MUST be 2D NumPy (n_instances, n_original_features).
                - If trained on 3D NumPy: MUST be 3D NumPy (n_instances, seq_len, n_original_features).

        Returns:
            np.ndarray: Predicted probabilities with shape (n_instances, n_classes).
        """
        if self.model is None or self.scaler is None or self.imputer is None or self.input_type is None \
           or self.n_original_features is None:
            raise RuntimeError("Model is not trained or ready for XAI prediction.")
        
        if not isinstance(X_xai, np.ndarray):
            raise TypeError("Input X_xai for XAI must be a NumPy array.")

        n_instances = X_xai.shape[0]
        if n_instances == 0:
            n_classes = len(self.model.classes_) if hasattr(self.model, 'classes_') and self.model.classes_ is not None else 2
            return np.empty((0, n_classes))

        X_scaled = None
        X_imputed = None

        # --- Handle based on how the model was trained ---
        try:
            if self.input_type == 'dataframe':
                if X_xai.ndim != 2:
                    raise ValueError(f"XAI input must be 2D (n_instances, n_original_features) for DataFrame-trained model, got {X_xai.ndim}D.")
                if X_xai.shape[1] != self.n_original_features:
                    raise ValueError(f"XAI input has {X_xai.shape[1]} features, expected {self.n_original_features} original features.")

                if not hasattr(self.scaler, 'scale_') or self.scaler.scale_ is None: 
                    raise RuntimeError("Scaler has not been fitted.")
                X_scaled = self.scaler.transform(X_xai)
                
                if not hasattr(self.imputer, 'statistics_') : # Check if imputer is fitted
                     raise RuntimeError("Imputer has not been fitted.")
                X_imputed = self.imputer.transform(X_scaled)

            elif self.input_type == 'numpy':
                if self.sequence_length is None: raise RuntimeError("Sequence length not set for NumPy-trained model.")
                if X_xai.ndim != 3:
                    raise ValueError(f"XAI input must be 3D (n_instances, seq_len, features) for NumPy-trained model, got {X_xai.ndim}D.")

                _, seq_len, n_feat = X_xai.shape
                if seq_len != self.sequence_length: raise ValueError(f"XAI input seq len ({seq_len}) != train seq len ({self.sequence_length}).")
                if n_feat != self.n_original_features: raise ValueError(f"XAI input features ({n_feat}) != train features ({self.n_original_features}).")

                X_reshaped = X_xai.reshape(n_instances, seq_len * n_feat)

                if not hasattr(self.scaler, 'scale_') or self.scaler.scale_ is None: 
                    raise RuntimeError("Scaler has not been fitted.")
                X_scaled = self.scaler.transform(X_reshaped)

                if not hasattr(self.imputer, 'statistics_') : # Check if imputer is fitted
                     raise RuntimeError("Imputer has not been fitted.")
                X_imputed = self.imputer.transform(X_scaled)
                
            else:
                raise RuntimeError(f"Unsupported training input_type '{self.input_type}' for XAI.")

            # --- Predict probabilities using the internal model ---
            if X_imputed is None: 
                raise RuntimeError("Internal error: Imputed data for XAI prediction is None.")
            
            # Final check for NaNs before prediction in XAI context
            if np.isnan(X_imputed).any():
                 warnings.warn("NaNs detected in XAI input *after* imputation. Check input or imputer.", RuntimeWarning)
                 X_imputed = np.nan_to_num(X_imputed, nan=0.0) # Fallback for XAI

            probabilities = self.model.predict_proba(X_imputed)

        except Exception as e:
            # Catch errors during preprocessing or prediction within XAI
            raise RuntimeError(f"XAI prediction failed during preprocessing or model prediction. Error: {e}") from e

        return probabilities<|MERGE_RESOLUTION|>--- conflicted
+++ resolved
@@ -23,21 +23,8 @@
     Handles class imbalance using the 'class_weight' parameter.
     Provides compatibility with SHAP/LIME via the `predict_proba_xai` method.
     """
-
-<<<<<<< HEAD
-    def __init__(self, 
-                 criterion='gini', 
-                 max_depth=10000,         # Whatever you do, do not set to "none"
-                 min_samples_split=2, 
-                 min_samples_leaf=1, 
-                 random_state=42, 
-                 class_weight='balanced', # Default to balanced for anomaly detection
-                 imputer_strategy='mean', # Strategy for NaN imputation
-                 **kwargs):
-=======
+    
     def __init__(self, *kwargs):
->>>>>>> e555cd39
-        """
         Initializes the Decision Tree classifier model.
 
         Args:
