# app.py 
import dash
from dash import dcc, html, Input, Output, State
import os
from dotenv import load_dotenv

from pages.index import layout as index_layout
from pages.job_page import layout as job_layout
from callbacks import get_index_callbacks 
from job_page_callbacks import register_job_page_callbacks

from get_handler import get_handler

load_dotenv()
HOST = 'Backend' 
PORT = int(os.getenv('BACKEND_PORT'))
FRONTEND_PORT = int(os.getenv('FRONTEND_PORT'))

# Dash application
# Consider adding themes or external stylesheets if desired
# import dash_bootstrap_components as dbc
# app = dash.Dash(__name__, external_stylesheets=[dbc.themes.BOOTSTRAP])
<<<<<<< HEAD
app = dash.Dash(__name__, suppress_callback_exceptions=True)
=======
app = dash.Dash(__name__, suppress_callback_exceptions = True)
>>>>>>> ac4cf50f

# Main layout
app.layout = html.Div([
    dcc.Store(id="store-data"), 
    dcc.Location(id="url", refresh=False),
    html.Div(id="page-content")
])

handler = get_handler()

# Callback: Display the correct page content based on the URL
@app.callback(
    Output("page-content", "children"),
    Input("url", "pathname"),
)
def display_page(pathname):
    print(f"Routing: Pathname received: {pathname}") # Debugging line
    if pathname == "/":
        print("Routing to index page")
        return index_layout(handler)
    elif pathname and pathname.startswith("/job/"):
        # Extract job name from path like "/job/my_job_name"
        job_name = pathname.split("/job/", 1)[1]
        if not job_name: # Handle case like "/job/"
             print("Routing: Invalid job path.")
             return html.Div("Invalid Job Path", style={"textAlign": "center", "color": "orange"})
        print(f"Routing to job page for: {job_name}")
        # --- Call the layout function from job_page.py ---
        try:
            # Pass the handler instance and job_name to the job page layout
            return job_layout(handler, job_name)
        except Exception as e:
            print(f"Error generating job layout for {job_name}: {e}")
            return html.Div(f"Error loading layout for job '{job_name}'.", style={"textAlign": "center", "color": "red"})
    else:
        print(f"Routing: Path '{pathname}' not found.")
        # Return a more user-friendly 404 page
        return html.Div([
                html.H1("404 - Page Not Found", style={'color': '#E0E0E0'}),
                html.P(f"The requested path '{pathname}' was not recognized.", style={'color': '#C0C0C0'}),
                dcc.Link("Go back to Home Page", href="/", style={'color': '#7FDBFF'})
            ], style={"textAlign": "center", "padding": "50px", 'backgroundColor': '#104E78'})

get_index_callbacks(app)

register_job_page_callbacks(app)

if __name__ == "__main__":
    print(f"Starting the Dash server on http://0.0.0.0:{FRONTEND_PORT}")
    # Set debug=False for production if needed, True is useful for development
    app.run(debug=True, host="0.0.0.0", port=FRONTEND_PORT)<|MERGE_RESOLUTION|>--- conflicted
+++ resolved
@@ -20,11 +20,8 @@
 # Consider adding themes or external stylesheets if desired
 # import dash_bootstrap_components as dbc
 # app = dash.Dash(__name__, external_stylesheets=[dbc.themes.BOOTSTRAP])
-<<<<<<< HEAD
-app = dash.Dash(__name__, suppress_callback_exceptions=True)
-=======
+
 app = dash.Dash(__name__, suppress_callback_exceptions = True)
->>>>>>> ac4cf50f
 
 # Main layout
 app.layout = html.Div([
